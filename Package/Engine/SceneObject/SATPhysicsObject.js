--- conflicted
+++ resolved
@@ -283,16 +283,8 @@
     checkAndResolveCollisions(others) {
         let collisions = this.detectCollisions(others);
         if (!this.completelyStatic) {
-<<<<<<< HEAD
-            // collisions = collisions.sort((a, b) => {
-            //     if (b.b.positionStatic && !a.b.positionStatic) return -1; 
-            //     return b.penetration - a.penetration;
-            // });
-            for (let collision of collisions) {
-=======
             for (let i = 0; i < collisions.length; i++) {
                 let collision = collisions[i];
->>>>>>> 5c5eb0b0
                 if (collision.colliding) PhysicsObject.resolve(collision);
             }
         }
@@ -308,13 +300,8 @@
                 //gravity
                 let gv = this.gravity;
                 let gravitationalForce = gv;
-<<<<<<< HEAD
-                let gravity = new Impulse(gravitationalForce, this.centerOfMass);
-                this.applyImpulse(gravity, "gravity");
-=======
                 let iG = new Impulse(gravitationalForce, this.centerOfMass);
                 this.applyImpulse(iG);
->>>>>>> 5c5eb0b0
             }
             let spdMod = this.home.speedModulation / this.home.physicsRealism;
             for (let i = 0; i < this.home.physicsRealism; i++) {
@@ -370,12 +357,7 @@
         this.applyLinearImpulse(impulse);
         this.applyAngularImpulse(impulse);
         // c.stroke(cl.LIME, 1).circle(impulse.source.x, impulse.source.y, 2);
-<<<<<<< HEAD
-        // c.stroke(cl.LIME, 1).arrow(impulse.source, impulse.force.times(100).plus(impulse.source));
-        // c.draw(cl.WHITE).text("10px Arial", name, impulse.source.x, impulse.source.y);
-=======
         // c.stroke(cl.LIME, 1).arrow(impulse.source, impulse.force.times(10).plus(impulse.source));
->>>>>>> 5c5eb0b0
     }
     applyLinearImpulse(impulse) {
         if (!impulse) return;
@@ -709,11 +691,8 @@
         a = col.a;
         b = col.b;
         const d = col.Bdir;
-<<<<<<< HEAD
-=======
         a = col.a;
         b = col.b;
->>>>>>> 5c5eb0b0
         let collisionPoint = col.collisionPoint;
         let mobileA = !PhysicsObject.isWall(a)
         let mobileB = !PhysicsObject.isWall(b)
@@ -739,15 +718,6 @@
         let friction = frictionDir.plus(0);
         friction.mag = -frictionDir.dot(aPointVel) / 100;
         let cp = col.collisionPoint;
-<<<<<<< HEAD
-        a.applyImpulse(new Impulse(friction, cp), "friction");
-
-        //impulse resolution
-        let iA = col.impulseA;
-        let iB = col.impulseB;
-        a.applyImpulse(iA, "iA");
-        b.applyImpulse(iB, "iA");
-=======
         a.angularVelocity *= a.angularDragForce;
         let iF = new Impulse(friction, cp);
         a.applyImpulse(iF);
@@ -758,7 +728,6 @@
         let iB = impulses.impulseB;
         a.applyImpulse(iA);
         b.applyImpulse(iB);
->>>>>>> 5c5eb0b0
 
         //immobilize
         a.canMoveThisFrame = false;
